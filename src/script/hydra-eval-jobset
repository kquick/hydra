--- conflicted
+++ resolved
@@ -328,7 +328,6 @@
 
 
 sub evalJobs {
-<<<<<<< HEAD
     my ($inputInfo, $nixExprInputName, $nixExprPath, $flakeRef) = @_;
 
     my @cmd;
@@ -348,18 +347,6 @@
                 "--max-jobs", 1,
                 inputsToArgs($inputInfo));
     }
-=======
-    my ($inputInfo, $nixExprInputName, $nixExprPath) = @_;
-
-    my $nixExprInput = $inputInfo->{$nixExprInputName}->[0]
-        or die "cannot find the input containing the job expression\n";
-
-    my @cmd = ("hydra-eval-jobs",
-               "<" . $nixExprInputName . "/" . $nixExprPath . ">",
-               "--gc-roots-dir", getGCRootsDir,
-               "-j", 1,
-               inputsToArgs($inputInfo));
->>>>>>> 123bee1d
 
     if (defined $ENV{'HYDRA_DEBUG'}) {
         sub escape {
@@ -641,11 +628,7 @@
 
     # Evaluate the job expression.
     my $evalStart = clock_gettime(CLOCK_MONOTONIC);
-<<<<<<< HEAD
     my $jobs = evalJobs($inputInfo, $jobset->nixexprinput, $jobset->nixexprpath, $flakeRef);
-=======
-    my ($jobs, $nixExprInput) = evalJobs($inputInfo, $jobset->nixexprinput, $jobset->nixexprpath);
->>>>>>> 123bee1d
     my $evalStop = clock_gettime(CLOCK_MONOTONIC);
 
     if ($jobsetsJobset) {
