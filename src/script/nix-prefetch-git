#! /bin/sh -e

url=$1
rev=$2
expHash=$3
hashType=$NIX_HASH_ALGO
deepClone=$NIX_PREFETCH_GIT_DEEP_CLONE
leaveDotGit=$NIX_PREFETCH_GIT_LEAVE_DOT_GIT
builder=

if test -n "$deepClone"; then
  deepClone=true
else
  deepClone=false
fi

if test "$leaveDotGit" != 1; then
  leaveDotGit=
else
  leaveDotGit=true
fi


argi=0
argfun=""
for arg; do
  if test -z "$argfun"; then
    case $arg in
      --out) argfun=set_out;;
      --url) argfun=set_url;;
      --rev) argfun=set_rev;;
      --hash) argfun=set_hashType;;
      --deepClone) deepClone=true;;
      --no-deepClone) deepClone=false;;
      --leave-dotGit) leaveDotGit=true;;
      --builder) builder=true;;
      *)
          argi=$(($argi + 1))
          case $argi in
              1) url=$arg;;
              2) rev=$arg;;
              3) expHash=$arg;;
              *) exit 1;;
          esac
          ;;
    esac
  else
    case $argfun in
      set_*)
        var=$(echo $argfun | sed 's,^set_,,')
        eval $var=$arg
        ;;
    esac
    argfun=""
  fi
done

usage(){
    echo  >&2 "syntax: nix-prefetch-git [options] [URL [REVISION [EXPECTED-HASH]]]

Options:
      --out path      Path where the output would be stored.
      --url url       Any url understand by 'git clone'.
      --rev ref       Any sha1 or references (such as refs/heads/master)
      --hash h        Expected hash.
      --deepClone     Clone submodules recursively.
      --no-deepClone  Do not clone submodules.
      --leave-dotGit  Keep the .git directories.
      --builder       Clone as fetchgit does, but url, rev, and out option are mandatory.
"
    exit 1
}

if test -z "$url"; then
  usage
fi


init_remote(){
    local url=$1;
    git init;
    git remote add origin $url;
}

# Return the reference of an hash if it exists on the remote repository.
ref_from_hash(){
    local hash=$1;
    git ls-remote origin | sed -n "\,$hash\t, { s,\(.*\)\t\(.*\),\2,; p; q}"
}

# Return the hash of a reference if it exists on the remote repository.
hash_from_ref(){
    local ref=$1
    git ls-remote origin | sed -n "\,\t$ref, { s,\(.*\)\t\(.*\),\1,; p; q}"
}

# Fetch everything and checkout the right sha1
checkout_hash(){
    local hash="$1";
    local ref="$2";

    if test -z "$hash"; then
        hash=$(hash_from_ref $ref);
    fi;

    git fetch ${builder:+--progress} origin || return 1
    git checkout -b fetchgit $hash || return 1
}

# Fetch only a branch/tag and checkout it.
checkout_ref(){
    local hash="$1";
    local ref="$2";

    if "$deepClone"; then
	# The caller explicitly asked for a deep clone.  Deep clones
	# allow "git describe" and similar tools to work.  See
	# http://thread.gmane.org/gmane.linux.distributions.nixos/3569
	# for a discussion.
	return 1
    fi

    if test -z "$ref"; then
        ref=$(ref_from_hash $hash);
    fi;

    if test -n "$ref"; then
        # --depth option is ignored on http repository.
        git fetch ${builder:+--progress} --depth 1 origin +"$ref" || return 1
        git checkout -b fetchgit FETCH_HEAD || return 1
    else
        return 1;
    fi;
}

# Update submodules
init_submodules(){
    # Add urls into .git/config file
    git submodule init

<<<<<<< HEAD
    git submodule update --recursive
=======
    # list submodule directories and their hashes
    git submodule update
    git submodule status
>>>>>>> 5c0c7d52
}

clone(){
    local top=$(pwd)
    local dir="$1"
    local url="$2"
    local hash="$3"
    local ref="$4"

    cd $dir;

    # Initialize the repository.
    init_remote "$url";

    # Download data from the repository.
    checkout_ref "$hash" "$ref" ||
    checkout_hash "$hash" "$ref" || (
        echo 1>&2 "Unable to checkout $hash$ref from $url.";
        exit 1;
    )

    # Checkout linked sources.
    init_submodules;

    if [ -z "$builder" -a -f .topdeps ]; then
	if tg help 2>&1 > /dev/null
	then
	    echo "populating TopGit branches..."
	    tg remote --populate origin
	else
	    echo "WARNING: would populate TopGit branches but TopGit is not available" >&2
	    echo "WARNING: install TopGit to fix the problem" >&2
	fi
    fi

    cd $top;
}

clone_user_rev() {
    local dir="$1"
    local url="$2"
    local rev="$3"

    # Perform the checkout.
    case "$rev" in
        HEAD|refs/*)
            clone "$dir" "$url" "" "$rev" 1>&2;;
        [0-9a-f]*)
            if test -z "$(echo $rev | tr -d 0123456789abcdef)"; then
                clone "$dir" "$url" "$rev" "" 1>&2;
            else
                echo 1>&2 "Bad commit hash or bad reference.";
                exit 1;
            fi;;
        "")
            clone "$dir" "$url" "" "HEAD" 1>&2;;
    esac

    # Allow doing additional processing before .git removal
    eval "$NIX_PREFETCH_GIT_CHECKOUT_HOOK"
    if test -z "$leaveDotGit"; then
	echo "removing \`.git'..." >&2
        find $dir -name .git | xargs rm -rf
    fi
}

if test -n "$builder"; then
  test -n "$out" -a -n "$url" -a -n "$rev" || usage
  mkdir $out
  clone_user_rev "$out" "$url" "$rev"
else
  if test -z "$hashType"; then
      hashType=sha256
  fi

  # If the hash was given, a file with that hash may already be in the
  # store.
  if test -n "$expHash"; then
      finalPath=$(nix-store --print-fixed-path --recursive "$hashType" "$expHash" source)
      if ! nix-store --check-validity "$finalPath" 2> /dev/null; then
          finalPath=
      fi
      hash=$expHash
  fi

  # If we don't know the hash or a path with that hash doesn't exist,
  # download the file and add it to the store.
  if test -z "$finalPath"; then

      tmpPath="$(mktemp -d "${TMPDIR:-/tmp}/git-checkout-tmp-XXXXXXXX")"
      trap "rm -rf \"$tmpPath\"" EXIT

      tmpFile="$tmpPath/source"
      mkdir "$tmpFile"

      # Perform the checkout.
      clone_user_rev "$tmpFile" "$url" "$rev"

      # Compute the hash.
      hash=$(nix-hash --type $hashType $hashFormat $tmpFile)
      if ! test -n "$QUIET"; then echo "hash is $hash" >&2; fi

      # Add the downloaded file to the Nix store.
      finalPath=$(nix-store --add-fixed --recursive "$hashType" $tmpFile)

      if test -n "$expHash" -a "$expHash" != "$hash"; then
          echo "hash mismatch for URL \`$url'"
          exit 1
      fi
  fi

  if ! test -n "$QUIET"; then echo "path is $finalPath" >&2; fi

  echo $hash

  if test -n "$PRINT_PATH"; then
      echo $finalPath
  fi
fi<|MERGE_RESOLUTION|>--- conflicted
+++ resolved
@@ -137,14 +137,7 @@
 init_submodules(){
     # Add urls into .git/config file
     git submodule init
-
-<<<<<<< HEAD
     git submodule update --recursive
-=======
-    # list submodule directories and their hashes
-    git submodule update
-    git submodule status
->>>>>>> 5c0c7d52
 }
 
 clone(){
