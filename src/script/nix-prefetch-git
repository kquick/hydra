--- conflicted
+++ resolved
@@ -143,13 +143,9 @@
     # Add urls into .git/config file
     git submodule init
 
-<<<<<<< HEAD
-    git submodule foreach 'clone "$path" "$(get_submodule_url $name)" "$sha1" ""'
-=======
     # list submodule directories and their hashes
     git submodule update
     git submodule status
->>>>>>> e0f204f3
 }
 
 clone(){
