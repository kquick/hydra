package Hydra::Helper::CatalystUtils;

use utf8;
use strict;
use Exporter;
use Readonly;
use Email::Simple;
use Email::Sender::Simple qw(sendmail);
use Email::Sender::Transport::SMTP;
use Sys::Hostname::Long;
use Nix::Store;
use Hydra::Helper::Nix;
use feature qw/switch/;

our @ISA = qw(Exporter);
our @EXPORT = qw(
    getBuild getPreviousBuild getNextBuild getPreviousSuccessfulBuild
    error notFound accessDenied
    forceLogin requireUser requireProjectOwner requireAdmin requirePost isAdmin isProjectOwner
    trim
    getLatestFinishedEval
    sendEmail
    paramToList
    backToReferer
    $pathCompRE $relPathRE $relNameRE $projectNameRE $jobsetNameRE $jobNameRE $systemRE $userNameRE
    @buildListColumns
    parseJobsetName
    showJobName
    showStatus
    getResponsibleAuthors
);


# Columns from the Builds table needed to render build lists.
Readonly our @buildListColumns => ('id', 'finished', 'timestamp', 'stoptime', 'project', 'jobset', 'job', 'nixname', 'system', 'priority', 'busy', 'buildstatus', 'releasename');


sub getBuild {
    my ($c, $id) = @_;
    my $build = $c->model('DB::Builds')->find($id);
    return $build;
}


sub getPreviousBuild {
    my ($build) = @_;
    return undef if !defined $build;
    return $build->job->builds->search(
      { finished => 1
      , system => $build->system
      , 'me.id' =>  { '<' => $build->id }
        , -not => { buildstatus => { -in => [4, 3]} }
      }, { rows => 1, order_by => "me.id DESC" })->single;
}


sub getNextBuild {
    my ($c, $build) = @_;
    return undef if !defined $build;

    (my $nextBuild) = $c->model('DB::Builds')->search(
      { finished => 1
      , system => $build->system
      , project => $build->project->name
      , jobset => $build->jobset->name
      , job => $build->job->name
      , 'me.id' =>  { '>' => $build->id }
      }, {rows => 1, order_by => "me.id ASC"});

    return $nextBuild;
}


sub getPreviousSuccessfulBuild {
    my ($c, $build) = @_;
    return undef if !defined $build;

    (my $prevBuild) = $c->model('DB::Builds')->search(
      { finished => 1
      , system => $build->system
      , project => $build->project->name
      , jobset => $build->jobset->name
      , job => $build->job->name
      , buildstatus => 0
      , 'me.id' =>  { '<' => $build->id }
      }, {rows => 1, order_by => "me.id DESC"});

    return $prevBuild;
}


sub error {
    my ($c, $msg, $status) = @_;
    $c->response->status($status) if defined $status;
    $c->error($msg);
    $c->detach; # doesn't return
}


sub notFound {
    my ($c, $msg) = @_;
    error($c, $msg, 404);
}


sub accessDenied {
    my ($c, $msg) = @_;
    $c->response->status(403);
    error($c, $msg);
}


sub backToReferer {
    my ($c) = @_;
    $c->response->redirect($c->session->{referer} || $c->uri_for('/'));
    $c->session->{referer} = undef;
    $c->detach;
}


sub forceLogin {
    my ($c) = @_;
    $c->session->{referer} = $c->request->uri;
    error($c, "This page requires you to sign in.", 403);
}


sub requireUser {
    my ($c) = @_;
    forceLogin($c) if !$c->user_exists;
}


sub isProjectOwner {
    my ($c, $project) = @_;
    return
        $c->user_exists &&
        (isAdmin($c) ||
         $c->user->username eq $project->owner->username ||
         defined $c->model('DB::ProjectMembers')->find({ project => $project, userName => $c->user->username }));
}


sub requireProjectOwner {
    my ($c, $project) = @_;
<<<<<<< HEAD

    requireLogin($c) if !$c->user_exists;

    error($c, "Only the project members or administrators can perform this operation.", 403)
=======
    requireUser($c);
    accessDenied($c, "Only the project members or administrators can perform this operation.")
>>>>>>> 1f711403
        unless isProjectOwner($c, $project);
}


sub isAdmin {
    my ($c) = @_;
    return $c->user_exists && $c->check_user_roles('admin');
}


sub requireAdmin {
    my ($c) = @_;
<<<<<<< HEAD
    requireLogin($c) if !$c->user_exists;
    error($c, "Only administrators can perform this operation.", 403)
=======
    requireUser($c);
    accessDenied($c, "Only administrators can perform this operation.")
>>>>>>> 1f711403
        unless isAdmin($c);
}


sub requirePost {
    my ($c) = @_;
    error($c, "Request must be POSTed.") if $c->request->method ne "POST";
}


sub trim {
    my $s = shift;
    $s =~ s/^\s+|\s+$//g;
    return $s;
}


sub getLatestFinishedEval {
    my ($c, $jobset) = @_;
    my ($eval) = $jobset->jobsetevals->search(
        { hasnewbuilds => 1 },
        { order_by => "id DESC", rows => 1
        , where => \ "not exists (select 1 from JobsetEvalMembers m join Builds b on m.build = b.id where m.eval = me.id and b.finished = 0)"
        });
    return $eval;
}


sub sendEmail {
    my ($c, $to, $subject, $body) = @_;

    my $sender = $c->config->{'notification_sender'} ||
        (($ENV{'USER'} || "hydra") .  "@" . hostname_long);

    my $email = Email::Simple->create(
        header => [
            To      => $to,
            From    => "Hydra <$sender>",
            Subject => $subject
        ],
        body => $body
    );

    print STDERR "Sending email:\n", $email->as_string if $ENV{'HYDRA_MAIL_TEST'};

    sendmail($email);
}


# Catalyst request parameters can be an array or a scalar or
# undefined, making them annoying to handle.  So this utility function
# always returns a request parameter as a list.
sub paramToList {
    my ($c, $name) = @_;
    my $x = $c->stash->{params}->{$name};
    return () unless defined $x;
    return @$x if ref($x) eq 'ARRAY';
    return ($x);
}


# Security checking of filenames.
Readonly our $pathCompRE    => "(?:[A-Za-z0-9-\+\._\$][A-Za-z0-9-\+\._\$:]*)";
Readonly our $relPathRE     => "(?:$pathCompRE(?:/$pathCompRE)*)";
Readonly our $relNameRE     => "(?:[A-Za-z0-9-_][A-Za-z0-9-\._]*)";
Readonly our $attrNameRE    => "(?:[A-Za-z_][A-Za-z0-9-_]*)";
Readonly our $projectNameRE => "(?:[A-Za-z_][A-Za-z0-9-_]*)";
Readonly our $jobsetNameRE  => "(?:[A-Za-z_][A-Za-z0-9-_\.]*)";
Readonly our $jobNameRE     => "(?:$attrNameRE(?:\\.$attrNameRE)*)";
Readonly our $systemRE      => "(?:[a-z0-9_]+-[a-z0-9_]+)";
Readonly our $userNameRE    => "(?:[a-z][a-z0-9_\.]*)";


sub parseJobsetName {
    my ($s) = @_;
    $s =~ /^($projectNameRE):($jobsetNameRE)$/ or die "invalid jobset specifier ‘$s’\n";
    return ($1, $2);
}


sub showJobName {
    my ($build) = @_;
    return $build->project->name . ":" . $build->jobset->name . ":" . $build->job->name;
}


sub showStatus {
    my ($build) = @_;

    my $status = "Failed";
    given ($build->buildstatus) {
        when (0) { $status = "Success"; }
        when (1) { $status = "Failed"; }
        when (2) { $status = "Dependency failed"; }
        when (4) { $status = "Cancelled"; }
        when (6) { $status = "Failed with output"; }
    }

   return $status;
}


# Determine who broke/fixed the build.
sub getResponsibleAuthors {
    my ($build, $plugins) = @_;

    my $prevBuild = getPreviousBuild($build);

    my $nrCommits = 0;
    my %authors;
    my @emailable_authors;

    if ($prevBuild) {
        foreach my $curInput ($build->buildinputs_builds) {
            next unless ($curInput->type eq "git" || $curInput->type eq "hg");
            my $prevInput = $prevBuild->buildinputs_builds->find({ name => $curInput->name });
            next unless defined $prevInput;

            next if $curInput->type ne $prevInput->type;
            next if $curInput->uri ne $prevInput->uri;
            next if $curInput->revision eq $prevInput->revision;

            my @commits;
            foreach my $plugin (@{$plugins}) {
                push @commits, @{$plugin->getCommits($curInput->type, $curInput->uri, $prevInput->revision, $curInput->revision)};
            }

            foreach my $commit (@commits) {
                #print STDERR "$commit->{revision} by $commit->{author}\n";
                $authors{$commit->{author}} = $commit->{email};
                push @emailable_authors, $commit->{email} if $curInput->emailresponsible;
                $nrCommits++;
            }
        }
    }

    return (\%authors, $nrCommits, \@emailable_authors);
}


1;<|MERGE_RESOLUTION|>--- conflicted
+++ resolved
@@ -105,8 +105,7 @@
 
 sub accessDenied {
     my ($c, $msg) = @_;
-    $c->response->status(403);
-    error($c, $msg);
+    error($c, $msg, 403);
 }
 
 
@@ -121,7 +120,7 @@
 sub forceLogin {
     my ($c) = @_;
     $c->session->{referer} = $c->request->uri;
-    error($c, "This page requires you to sign in.", 403);
+    accessDenied($c, "This page requires you to sign in.");
 }
 
 
@@ -143,15 +142,8 @@
 
 sub requireProjectOwner {
     my ($c, $project) = @_;
-<<<<<<< HEAD
-
-    requireLogin($c) if !$c->user_exists;
-
-    error($c, "Only the project members or administrators can perform this operation.", 403)
-=======
     requireUser($c);
     accessDenied($c, "Only the project members or administrators can perform this operation.")
->>>>>>> 1f711403
         unless isProjectOwner($c, $project);
 }
 
@@ -164,13 +156,8 @@
 
 sub requireAdmin {
     my ($c) = @_;
-<<<<<<< HEAD
-    requireLogin($c) if !$c->user_exists;
-    error($c, "Only administrators can perform this operation.", 403)
-=======
     requireUser($c);
     accessDenied($c, "Only administrators can perform this operation.")
->>>>>>> 1f711403
         unless isAdmin($c);
 }
 
