#include <cmath>

#include "state.hh"
#include "build-result.hh"
#include "finally.hh"
#include "binary-cache-store.hh"

using namespace nix;


void setThreadName(const std::string & name)
{
#ifdef __linux__
   pthread_setname_np(pthread_self(), std::string(name, 0, 15).c_str());
#endif
}


void State::builder(MachineReservation::ptr reservation)
{
    setThreadName("bld~" + std::string(reservation->step->drvPath.to_string()));

    StepResult res = sRetry;

    nrStepsStarted++;

    Step::wptr wstep = reservation->step;

    {
        auto activeStep = std::make_shared<ActiveStep>();
        activeStep->step = reservation->step;
        activeSteps_.lock()->insert(activeStep);

        Finally removeActiveStep([&]() {
            activeSteps_.lock()->erase(activeStep);
        });

        try {
            auto destStore = getDestStore();
            res = doBuildStep(destStore, reservation, activeStep);
        } catch (std::exception & e) {
            printMsg(lvlError, "uncaught exception building ‘%s’ on ‘%s’: %s",
                localStore->printStorePath(reservation->step->drvPath),
                reservation->machine->sshName,
                e.what());
        }
    }

    /* Release the machine and wake up the dispatcher. */
    assert(reservation.unique());
    reservation = 0;
    wakeDispatcher();

    /* If there was a temporary failure, retry the step after an
       exponentially increasing interval. */
    Step::ptr step = wstep.lock();
    if (res != sDone && step) {

        if (res == sRetry) {
            auto step_(step->state.lock());
            step_->tries++;
            nrRetries++;
            if (step_->tries > maxNrRetries) maxNrRetries = step_->tries; // yeah yeah, not atomic
            int delta = retryInterval * std::pow(retryBackoff, step_->tries - 1) + (rand() % 10);
            printMsg(lvlInfo, "will retry ‘%s’ after %ss", localStore->printStorePath(step->drvPath), delta);
            step_->after = std::chrono::system_clock::now() + std::chrono::seconds(delta);
        }

        makeRunnable(step);
    }
}


State::StepResult State::doBuildStep(nix::ref<Store> destStore,
    MachineReservation::ptr reservation,
    std::shared_ptr<ActiveStep> activeStep)
{
    auto & step(reservation->step);
    auto & machine(reservation->machine);

    {
        auto step_(step->state.lock());
        assert(step_->created);
        assert(!step->finished);
    }

    /* There can be any number of builds in the database that depend
       on this derivation. Arbitrarily pick one (though preferring a
       build of which this is the top-level derivation) for the
       purpose of creating build steps. We could create a build step
       record for every build, but that could be very expensive
       (e.g. a stdenv derivation can be a dependency of tens of
       thousands of builds), so we don't.

       We don't keep a Build::ptr here to allow
       State::processQueueChange() to detect whether a step can be
       cancelled (namely if there are no more Builds referring to
       it). */
    BuildID buildId;
    std::optional<StorePath> buildDrvPath;
    unsigned int maxSilentTime, buildTimeout;
    unsigned int repeats = step->isDeterministic ? 1 : 0;

    auto conn(dbPool.get());

    {
        std::set<Build::ptr> dependents;
        std::set<Step::ptr> steps;
        getDependents(step, dependents, steps);

        if (dependents.empty()) {
            /* Apparently all builds that depend on this derivation
               are gone (e.g. cancelled). So don't bother. This is
               very unlikely to happen, because normally Steps are
               only kept alive by being reachable from a
               Build. However, it's possible that a new Build just
               created a reference to this step. So to handle that
               possibility, we retry this step (putting it back in
               the runnable queue). If there are really no strong
               pointers to the step, it will be deleted. */
            printMsg(lvlInfo, "maybe cancelling build step ‘%s’", localStore->printStorePath(step->drvPath));
            return sMaybeCancelled;
        }

        Build::ptr build;

        for (auto build2 : dependents) {
            if (build2->drvPath == step->drvPath) {
                build = build2;
                pqxx::work txn(*conn);
                notifyBuildStarted(txn, build->id);
                txn.commit();
            }
            {
                auto i = jobsetRepeats.find(std::make_pair(build2->projectName, build2->jobsetName));
                if (i != jobsetRepeats.end())
                    repeats = std::max(repeats, i->second);
            }
        }
        if (!build) build = *dependents.begin();

        buildId = build->id;
        buildDrvPath = build->drvPath.clone();
        maxSilentTime = build->maxSilentTime;
        buildTimeout = build->buildTimeout;

        printInfo("performing step ‘%s’ %d times on ‘%s’ (needed by build %d and %d others)",
            localStore->printStorePath(step->drvPath), repeats + 1, machine->sshName, buildId, (dependents.size() - 1));
    }

    bool quit = buildId == buildOne && step->drvPath == *buildDrvPath;

    RemoteResult result;
    BuildOutput res;
    unsigned int stepNr = 0;
    bool stepFinished = false;

    Finally clearStep([&]() {
        if (stepNr && !stepFinished) {
            printError("marking step %d of build %d as orphaned", stepNr, buildId);
            auto orphanedSteps_(orphanedSteps.lock());
            orphanedSteps_->emplace(buildId, stepNr);
        }

        if (stepNr) {
            /* Upload the log file to the binary cache. FIXME: should
               be done on a worker thread. */
            try {
                auto store = destStore.dynamic_pointer_cast<BinaryCacheStore>();
                if (uploadLogsToBinaryCache && store && pathExists(result.logFile)) {
                    store->upsertFile("log/" + std::string(step->drvPath.to_string()), readFile(result.logFile), "text/plain; charset=utf-8");
                    unlink(result.logFile.c_str());
                }
            } catch (...) {
                ignoreException();
            }
        }
    });

    time_t stepStartTime = result.startTime = time(0);

    /* If any of the outputs have previously failed, then don't bother
       building again. */
    if (checkCachedFailure(step, *conn))
        result.stepStatus = bsCachedFailure;
    else {

        /* Create a build step record indicating that we started
           building. */
        {
            auto mc = startDbUpdate();
            pqxx::work txn(*conn);
            stepNr = createBuildStep(txn, result.startTime, buildId, step, machine->sshName, bsBusy);
            txn.commit();
        }

        auto updateStep = [&](StepState stepState) {
            pqxx::work txn(*conn);
            updateBuildStep(txn, buildId, stepNr, stepState);
            txn.commit();
        };

        /* Do the build. */
        try {
            /* FIXME: referring builds may have conflicting timeouts. */
            buildRemote(destStore, machine, step, maxSilentTime, buildTimeout, repeats, result, activeStep, updateStep);
        } catch (NoTokens & e) {
            result.stepStatus = bsNarSizeLimitExceeded;
        } catch (Error & e) {
            if (activeStep->state_.lock()->cancelled) {
                printInfo("marking step %d of build %d as cancelled", stepNr, buildId);
                result.stepStatus = bsCancelled;
                result.canRetry = false;
            } else {
                result.stepStatus = bsAborted;
                result.errorMsg = e.msg();
                result.canRetry = true;
            }
        }

        if (result.stepStatus == bsSuccess) {
            updateStep(ssPostProcessing);
            res = getBuildOutput(destStore, ref<FSAccessor>(result.accessor), *step->drv);
        }

        result.accessor = 0;
        result.tokens = 0;
    }

    time_t stepStopTime = time(0);
    if (!result.stopTime) result.stopTime = stepStopTime;

    /* Log output information for diagnostics purposes */
    if (result.stepStatus != bsSuccess) {
        const std::string failtype(result.canRetry ? " (possibly transient)" : "");
        printMsg(lvlError, format("Build %6%%4% %7% (attempt #%5%) building ‘%1%’ on ‘%2%’: %3%  [Log tail: %8%]")
                 % step->drvPath % machine->sshName % result.errorMsg
                 % failtype % result.timesBuilt % buildId
                 % buildStatusStr(result.stepStatus) % result.errorLog);
    }

    /* For standard failures, we don't care about storing the error
       message in the database. */
    if (result.stepStatus != bsAborted)
        result.errorMsg = "";

    /* Account the time we spent building this step by dividing it
       among the jobsets that depend on it. */
    {
        auto step_(step->state.lock());
        if (!step_->jobsets.empty()) {
            // FIXME: loss of precision.
            time_t charge = (result.stopTime - result.startTime) / step_->jobsets.size();
            for (auto & jobset : step_->jobsets)
                jobset->addStep(result.startTime, charge);
        }
    }

    /* Finish the step in the database. */
    if (stepNr) {
        pqxx::work txn(*conn);
        finishBuildStep(txn, result, buildId, stepNr, machine->sshName);
        txn.commit();
    }

    /* The step had a hopefully temporary failure (e.g. network
       issue). Retry a number of times. */
    if (result.canRetry) {
<<<<<<< HEAD
        printMsg(lvlError, "possibly transient failure building ‘%s’ on ‘%s’: %s",
            localStore->printStorePath(step->drvPath), machine->sshName, result.errorMsg);
=======
>>>>>>> 187a42d2
        assert(stepNr);
        bool retry;
        {
            auto step_(step->state.lock());
            retry = step_->tries + 1 < maxTries;
        }
        if (retry) {
            auto mc = startDbUpdate();
            stepFinished = true;
            if (quit) exit(1);
            return sRetry;
        }
    }

    if (result.stepStatus == bsSuccess) {

        assert(stepNr);

        for (auto & path : step->drv->outputPaths())
            addRoot(path);

        /* Register success in the database for all Build objects that
           have this step as the top-level step. Since the queue
           monitor thread may be creating new referring Builds
           concurrently, and updating the database may fail, we do
           this in a loop, marking all known builds, repeating until
           there are no unmarked builds.
        */

        std::vector<BuildID> buildIDs;

        while (true) {

            /* Get the builds that have this one as the top-level. */
            std::vector<Build::ptr> direct;
            {
                auto steps_(steps.lock());
                auto step_(step->state.lock());

                for (auto & b_ : step_->builds) {
                    auto b = b_.lock();
                    if (b && !b->finishedInDB) direct.push_back(b);
                }

                /* If there are no builds left to update in the DB,
                   then we're done (except for calling
                   finishBuildStep()). Delete the step from
                   ‘steps’. Since we've been holding the ‘steps’ lock,
                   no new referrers can have been added in the
                   meantime or be added afterwards. */
                if (direct.empty()) {
                    printMsg(lvlDebug, "finishing build step ‘%s’",
                        localStore->printStorePath(step->drvPath));
                    steps_->erase(step->drvPath);
                }
            }

            /* Update the database. */
            {
                auto mc = startDbUpdate();

                pqxx::work txn(*conn);

                for (auto & b : direct) {
                    printMsg(lvlInfo, format("marking build %1% as succeeded") % b->id);
                    markSucceededBuild(txn, b, res, buildId != b->id || result.isCached,
                        result.startTime, result.stopTime);
                }

                txn.commit();
            }

            stepFinished = true;

            if (direct.empty()) break;

            /* Remove the direct dependencies from ‘builds’. This will
               cause them to be destroyed. */
            for (auto & b : direct) {
                auto builds_(builds.lock());
                b->finishedInDB = true;
                builds_->erase(b->id);
                buildIDs.push_back(b->id);
            }
        }

        /* Send notification about the builds that have this step as
           the top-level. */
        {
            pqxx::work txn(*conn);
            for (auto id : buildIDs)
                notifyBuildFinished(txn, id, {});
            txn.commit();
        }

        /* Wake up any dependent steps that have no other
           dependencies. */
        {
            auto step_(step->state.lock());
            for (auto & rdepWeak : step_->rdeps) {
                auto rdep = rdepWeak.lock();
                if (!rdep) continue;

                bool runnable = false;
                {
                    auto rdep_(rdep->state.lock());
                    rdep_->deps.erase(step);
                    /* Note: if the step has not finished
                       initialisation yet, it will be made runnable in
                       createStep(), if appropriate. */
                    if (rdep_->deps.empty() && rdep_->created) runnable = true;
                }

                if (runnable) makeRunnable(rdep);
            }
        }

    } else
        failStep(*conn, step, buildId, result, machine, stepFinished, quit);

    // FIXME: keep stats about aborted steps?
    nrStepsDone++;
    totalStepTime += stepStopTime - stepStartTime;
    totalStepBuildTime += result.stopTime - result.startTime;
    machine->state->nrStepsDone++;
    machine->state->totalStepTime += stepStopTime - stepStartTime;
    machine->state->totalStepBuildTime += result.stopTime - result.startTime;

    if (quit) exit(0); // testing hack; FIXME: this won't run plugins

    return sDone;
}


void State::failStep(
    Connection & conn,
    Step::ptr step,
    BuildID buildId,
    const RemoteResult & result,
    Machine::ptr machine,
    bool & stepFinished,
    bool & quit)
{
    /* Register failure in the database for all Build objects that
       directly or indirectly depend on this step. */

    std::vector<BuildID> dependentIDs;

    while (true) {
        /* Get the builds and steps that depend on this step. */
        std::set<Build::ptr> indirect;
        {
            auto steps_(steps.lock());
            std::set<Step::ptr> steps;
            getDependents(step, indirect, steps);

            /* If there are no builds left, delete all referring
               steps from ‘steps’. As for the success case, we can
               be certain no new referrers can be added. */
            if (indirect.empty()) {
                for (auto & s : steps) {
                    printMsg(lvlDebug, "finishing build step ‘%s’",
                        localStore->printStorePath(s->drvPath));
                    steps_->erase(s->drvPath);
                }
            }
        }

        if (indirect.empty() && stepFinished) break;

        /* Update the database. */
        {
            auto mc = startDbUpdate();

            pqxx::work txn(conn);

            /* Create failed build steps for every build that
               depends on this, except when this step is cached
               and is the top-level of that build (since then it's
               redundant with the build's isCachedBuild field). */
            for (auto & build : indirect) {
                if ((result.stepStatus == bsCachedFailure && build->drvPath == step->drvPath) ||
                    ((result.stepStatus != bsCachedFailure && result.stepStatus != bsUnsupported) && buildId == build->id) ||
                    build->finishedInDB)
                    continue;
                createBuildStep(txn,
                    0, build->id, step, machine ? machine->sshName : "",
                    result.stepStatus, result.errorMsg, buildId == build->id ? 0 : buildId);
            }

            /* Mark all builds that depend on this derivation as failed. */
            for (auto & build : indirect) {
                if (build->finishedInDB) continue;
                printMsg(lvlError, format("marking build %1% as failed") % build->id);
                txn.exec_params0
                    ("update Builds set finished = 1, buildStatus = $2, startTime = $3, stopTime = $4, isCachedBuild = $5, notificationPendingSince = $4 where id = $1 and finished = 0",
                     build->id,
                     (int) (build->drvPath != step->drvPath && result.buildStatus() == bsFailed ? bsDepFailed : result.buildStatus()),
                     result.startTime,
                     result.stopTime,
                     result.stepStatus == bsCachedFailure ? 1 : 0);
                nrBuildsDone++;
            }

            /* Remember failed paths in the database so that they
               won't be built again. */
            if (result.stepStatus != bsCachedFailure && result.canCache)
                for (auto & path : step->drv->outputPaths())
                    txn.exec_params0("insert into FailedPaths values ($1)", localStore->printStorePath(path));

            txn.commit();
        }

        stepFinished = true;

        /* Remove the indirect dependencies from ‘builds’. This
           will cause them to be destroyed. */
        for (auto & b : indirect) {
            auto builds_(builds.lock());
            b->finishedInDB = true;
            builds_->erase(b->id);
            dependentIDs.push_back(b->id);
            if (buildOne == b->id) quit = true;
        }
    }

    /* Send notification about this build and its dependents. */
    {
        pqxx::work txn(conn);
        notifyBuildFinished(txn, buildId, dependentIDs);
        txn.commit();
    }
}


void State::addRoot(const StorePath & storePath)
{
    auto root = rootsDir + "/" + std::string(storePath.to_string());
    if (!pathExists(root)) writeFile(root, "");
}<|MERGE_RESOLUTION|>--- conflicted
+++ resolved
@@ -266,11 +266,8 @@
     /* The step had a hopefully temporary failure (e.g. network
        issue). Retry a number of times. */
     if (result.canRetry) {
-<<<<<<< HEAD
         printMsg(lvlError, "possibly transient failure building ‘%s’ on ‘%s’: %s",
             localStore->printStorePath(step->drvPath), machine->sshName, result.errorMsg);
-=======
->>>>>>> 187a42d2
         assert(stepNr);
         bool retry;
         {
